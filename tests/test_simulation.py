import unittest
import random
import pyrtl
import StringIO
import os
import subprocess

from helperfunctions import *

class TestRTLSimulationTraceWithBasicOperations(unittest.TestCase):

    def setUp(self):
        pyrtl.reset_working_block()
        self.bitwidth = 3
        self.r = pyrtl.Register(bitwidth=self.bitwidth, name='r')
    
    def tearDown(self):
        pass

    def check_trace(self, correct_string):
        sim_trace = pyrtl.SimulationTrace()
        sim = pyrtl.Simulation( tracer=sim_trace )
        for i in xrange(8):
            sim.step( {} )
        output = StringIO.StringIO()
        sim_trace.print_trace(output)
        self.assertEqual(output.getvalue(), correct_string)
        
    def test_not_simulation(self):
        self.r.next <<= ~ self.r
        self.check_trace('r 07070707\n')

    def test_and_simulation(self):
        self.r.next <<= (~ self.r) & pyrtl.Const(6,bitwidth=self.bitwidth)
        self.check_trace('r 06060606\n')

    def test_or_simulation(self):
        self.r.next <<= self.r | pyrtl.Const(4,bitwidth=self.bitwidth)
        self.check_trace('r 04444444\n')

    def test_xor_simulation(self):
        self.r.next <<= self.r ^ pyrtl.Const(4,bitwidth=self.bitwidth)
        self.check_trace('r 04040404\n')

    def test_plus_simulation(self):
        self.r.next <<= self.r + pyrtl.Const(2,bitwidth=self.bitwidth)
        self.check_trace('r 02460246\n')

    def test_minus_simulation(self):
        self.r.next <<= self.r - pyrtl.Const(1,bitwidth=self.bitwidth)
        self.check_trace('r 07654321\n')

    def test_multiply_simulation(self):
        self.r.next <<= self.r * pyrtl.Const(2,bitwidth=self.bitwidth) + pyrtl.Const(1,bitwidth=self.bitwidth)
        self.check_trace('r 01377777\n')

    def test_const_nobitwidth_simulation(self):
        self.r.next <<= self.r - pyrtl.Const(1)
        self.check_trace('r 07654321\n')

    def test_const_rawint_simulation(self):
        self.r.next <<= self.r - 1
        self.check_trace('r 07654321\n')

    def test_const_verilogsmall_simulation(self):
        self.r.next <<= self.r - "1'b1"
        self.check_trace('r 07654321\n')

    def test_const_verilogbig_simulation(self):
        self.r.next <<= self.r - "3'b1"
        self.check_trace('r 07654321\n')

    def test_const_veriloghuge_simulation(self):
        self.r.next <<= self.r - "64'b1"
        self.check_trace('r 07654321\n')

    def test_const_veriloghuge2_simulation(self):
        self.r.next <<= self.r + "64'b1"
        self.check_trace('r 01234567\n')

    def test_const_associativity_string_simulation(self):
        self.r.next <<= "64'b1" + self.r 
        self.check_trace('r 01234567\n')

    def test_const_associativity_int_simulation(self):
        self.r.next <<= 1 + self.r 
        self.check_trace('r 01234567\n')


class TestRTLSimulationTraceWithAdder(unittest.TestCase):

    def setUp(self):
        pyrtl.reset_working_block()
        bitwidth = 3
        self.r = pyrtl.Register(bitwidth=bitwidth, name='r')
        self.sum, self.cout = generate_full_adder(self.r, pyrtl.Const(1).zero_extended(bitwidth) )
        self.r.next <<= self.sum
    
    def tearDown(self):
        pass
        
    def test_adder_simulation(self):
        sim_trace = pyrtl.SimulationTrace()
        on_reset = {} # signal states to be set when reset is asserted
        # build the actual simulation environment
        sim = pyrtl.Simulation( register_value_map=on_reset, default_value=0, tracer=sim_trace )

        # step through 15 cycles
        for i in xrange(15):  
            sim.step( {} )

        output = StringIO.StringIO()
        sim_trace.print_trace(output)
        self.assertEqual(output.getvalue(), 'r 012345670123456\n')

class TestRTLSimulationTraceVCDWithAdder(unittest.TestCase):

    def setUp(self):
        pyrtl.reset_working_block()
        bitwidth = 3
        self.r = pyrtl.Register(bitwidth=bitwidth, name='r')
        self.sum, self.cout = generate_full_adder(self.r, pyrtl.Const(1).zero_extended(bitwidth) )
        self.r.next <<= self.sum
    
    def tearDown(self):
        pass
        
<<<<<<< HEAD
    def test_vcd_output(self):
=======
    def test_adder_simulation(self):
>>>>>>> 108f4094
        sim_trace = pyrtl.SimulationTrace()
        on_reset = {} # signal states to be set when reset is asserted
        # build the actual simulation environment
        sim = pyrtl.Simulation( register_value_map=on_reset, default_value=0, tracer=sim_trace )

        # step through 15 cycles
        for i in xrange(15):  
            sim.step( {} )
<<<<<<< HEAD

        # TODO: compare VCD output
=======
            
        current_dir = os.path.dirname(os.path.realpath(__file__))
        # generate output from this test case
        with open(os.path.join(current_dir, "TestRTLSimulationTraceVCDWithAdder_1.vcd"), "w") as fd:
            sim_trace.print_vcd(fd)
        
        # TODO: Remove this Java!
        #with open(os.path.join(current_dir, "TestRTLSimulationTraceVCDWithAdder_comparevcd_log.txt"), "w") as fd:
        #    compare_result = subprocess.call(["java", "-jar", os.path.join(current_dir, "comparevcd.jar"), 
        #        os.path.join(current_dir, "TestRTLSimulationTraceVCDWithAdder.vcd"), 
        #        os.path.join(current_dir, "TestRTLSimulationTraceVCDWithAdder_1.vcd")], stdout=fd)
        #self.assertEqual(compare_result, 0)

        # generate initial vcd output
        #with open(os.path.join(os.path.dirname(os.path.realpath(__file__)),"TestRTLSimulationTraceWithAdder.vcd"), "w") as fd:
        #    sim_trace.print_vcd(fd)
>>>>>>> 108f4094

class TestRTLSimulationTraceWithMux(unittest.TestCase):

    def setUp(self):
        pyrtl.reset_working_block()
        bitwidth = 3
        self.a = pyrtl.Input(bitwidth=bitwidth)
        self.b = pyrtl.Input(bitwidth=bitwidth)
        self.sel = pyrtl.Input(bitwidth=1)
        self.muxout = pyrtl.Output(bitwidth=bitwidth, name='muxout')
        self.muxout <<= generate_full_mux(self.a, self.b, self.sel)

        # build the actual simulation environment
        self.sim_trace = pyrtl.SimulationTrace()
        self.sim = pyrtl.Simulation( tracer=self.sim_trace )
        
    def tearDown(self):
        pass
        
    def test_adder_simulation(self):
        input_signals = {}
        input_signals[0] = {self.a:0, self.b:1, self.sel:1}
        input_signals[1] = {self.a:0, self.b:2, self.sel:1}
        input_signals[2] = {self.a:0, self.b:0, self.sel:1}
        input_signals[3] = {self.a:1, self.b:1, self.sel:0}
        input_signals[4] = {self.a:2, self.b:1, self.sel:0}
        input_signals[5] = {self.a:0, self.b:1, self.sel:0}
        for i in xrange(6):  
            self.sim.step( input_signals[i] )

        output = StringIO.StringIO()
        self.sim_trace.print_trace(output)
        self.assertEqual(output.getvalue(), 'muxout 120120\n')

class TestRTLMemBlockSimulation(unittest.TestCase):

    def setUp(self):
        pyrtl.reset_working_block()
        self.bitwidth = 3
        self.addrwidth = 4
        self.output1 = pyrtl.Output(self.bitwidth,"o1")
        self.output2 = pyrtl.Output(self.bitwidth,"o2")
        self.read_addr1 = pyrtl.Input(self.addrwidth)
        self.read_addr2 = pyrtl.Input(self.addrwidth)
        self.write_addr = pyrtl.Input(self.addrwidth)
        self.write_data = pyrtl.Input(self.bitwidth)
        self.memory = pyrtl.MemBlock(bitwidth=self.bitwidth, addrwidth=self.addrwidth, name='memory')
        self.output1 <<= self.memory[self.read_addr1]
        self.output2 <<= self.memory[self.read_addr2]
        self.memory[self.write_addr] = self.write_data

        # build the actual simulation environment
        self.sim_trace = pyrtl.SimulationTrace()
        self.sim = pyrtl.Simulation( tracer=self.sim_trace )

    def tearDown(self):
        pyrtl.reset_working_block()

    def test_simple_memblock(self):
        input_signals = {}
        input_signals[0] = {self.read_addr1:0, self.read_addr2:1, self.write_addr:4, self.write_data:5}
        input_signals[1] = {self.read_addr1:4, self.read_addr2:1, self.write_addr:0, self.write_data:5}
        input_signals[2] = {self.read_addr1:0, self.read_addr2:4, self.write_addr:1, self.write_data:6}
        input_signals[3] = {self.read_addr1:1, self.read_addr2:1, self.write_addr:0, self.write_data:0}
        input_signals[4] = {self.read_addr1:6, self.read_addr2:0, self.write_addr:6, self.write_data:7}
        for i in xrange(5):  
            self.sim.step( input_signals[i] )

        output = StringIO.StringIO()
        self.sim_trace.print_trace(output)
        self.assertEqual(output.getvalue(), 'o1 05567\no2 00560\n')


if __name__ == '__main__':
  unittest.main()





<|MERGE_RESOLUTION|>--- conflicted
+++ resolved
@@ -125,11 +125,7 @@
     def tearDown(self):
         pass
         
-<<<<<<< HEAD
     def test_vcd_output(self):
-=======
-    def test_adder_simulation(self):
->>>>>>> 108f4094
         sim_trace = pyrtl.SimulationTrace()
         on_reset = {} # signal states to be set when reset is asserted
         # build the actual simulation environment
@@ -138,27 +134,8 @@
         # step through 15 cycles
         for i in xrange(15):  
             sim.step( {} )
-<<<<<<< HEAD
-
+        
         # TODO: compare VCD output
-=======
-            
-        current_dir = os.path.dirname(os.path.realpath(__file__))
-        # generate output from this test case
-        with open(os.path.join(current_dir, "TestRTLSimulationTraceVCDWithAdder_1.vcd"), "w") as fd:
-            sim_trace.print_vcd(fd)
-        
-        # TODO: Remove this Java!
-        #with open(os.path.join(current_dir, "TestRTLSimulationTraceVCDWithAdder_comparevcd_log.txt"), "w") as fd:
-        #    compare_result = subprocess.call(["java", "-jar", os.path.join(current_dir, "comparevcd.jar"), 
-        #        os.path.join(current_dir, "TestRTLSimulationTraceVCDWithAdder.vcd"), 
-        #        os.path.join(current_dir, "TestRTLSimulationTraceVCDWithAdder_1.vcd")], stdout=fd)
-        #self.assertEqual(compare_result, 0)
-
-        # generate initial vcd output
-        #with open(os.path.join(os.path.dirname(os.path.realpath(__file__)),"TestRTLSimulationTraceWithAdder.vcd"), "w") as fd:
-        #    sim_trace.print_vcd(fd)
->>>>>>> 108f4094
 
 class TestRTLSimulationTraceWithMux(unittest.TestCase):
 
